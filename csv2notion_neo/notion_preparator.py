import logging
from typing import Callable, Dict, Iterable, List, Set, Tuple

from csv2notion_neo.local_data import LocalData
from csv2notion_neo.notion_db import NotionDB
from csv2notion_neo.utils_exceptions import NotionError
from csv2notion_neo.utils_static import UNSETTABLE_TYPES, ConversionRules
from icecream import ic

logger = logging.getLogger(__name__)


class NotionPreparator(object):  # noqa: WPS214
    def __init__(
        self, db: NotionDB, csv: LocalData, conversion_rules: ConversionRules
    ) -> None:
        self.db = db
        self.csv = csv
        self.rules = conversion_rules
        
    def prepare(self) -> None:
        steps: List[Callable[[], None]] = [
            self._validate_image_column,
            self._validate_image_caption_column,
            self._validate_icon_column,
            self._validate_mandatory_columns,
            self._handle_merge,
            self._handle_missing_columns,
            self._handle_unsupported_columns,
            self._handle_inaccessible_relations,
            self._handle_wrong_status_values,
        ]

        if self.rules.fail_on_relation_duplicates:
            steps += [self._validate_relations_duplicates]

        if self.rules.fail_on_duplicates:
            steps += [self._validate_csv_duplicates, self._validate_db_duplicates]

        steps += [self._validate_columns_left]

        for step in steps:
            step()

    def _validate_image_column(self) -> None:
<<<<<<< HEAD
    
=======
        
>>>>>>> 92f74268
        for image_column in self.rules.image_column:
            if image_column is None:
                return

            if image_column not in self.csv.columns:
                raise NotionError(
                    f"Image column '{image_column}' not found in csv file."
                )

    def _validate_image_caption_column(self) -> None:
        if self.rules.image_caption_column is None:
            return

        if self.rules.image_caption_column not in self.csv.columns:
            raise NotionError(
                f"Image caption column '{self.rules.image_caption_column}'"
                f" not found in csv file."
            )

    def _validate_icon_column(self) -> None:
        if self.rules.icon_column is None:
            return

        if self.rules.icon_column not in self.csv.columns:
            raise NotionError(
                f"Icon column '{self.rules.icon_column}' not found in csv file."
            )

    def _validate_mandatory_columns(self) -> None:
        mandatory_columns = set(self.rules.mandatory_column)
        csv_columns = set(self.csv.columns)

        missing_columns = mandatory_columns - csv_columns
        if missing_columns:
            raise NotionError(
                f"Mandatory column(s) {missing_columns} not found in csv file."
            )

    def _handle_merge(self) -> None:
        if self.rules.merge:
            if self.rules.rename_notion_key_column:
                self._validate_key_column(self.rules.rename_notion_key_column[1])
            else:
                self._validate_key_column(self.csv.key_column)

            if self.rules.merge_only_column:
                self._vlaidate_merge_only_columns()
                ignored_columns = set(self.csv.content_columns) - set(
                    self.rules.merge_only_column
                )
                self.csv.drop_columns(*ignored_columns)

            if self.rules.merge_skip_new:
                self.csv.drop_rows(*self._get_new_row_keys())

    def _handle_missing_columns(self) -> None:
        missing_columns = self._get_missing_columns()

        if self.rules.rename_notion_key_column:
            if self.rules.rename_notion_key_column[0] in missing_columns:
                missing_columns.remove(self.rules.rename_notion_key_column[0])
        if missing_columns:

            if self.rules.add_missing_columns:
                logger.info(f"Adding missing columns to the DB: {missing_columns}")
                self._add_columns(missing_columns)
            elif self.rules.fail_on_missing_columns:
                raise NotionError(warn_text)
            else:
                for column in missing_columns:
                    logger.warning(f"Column {column} would be skipped!")
                self.csv.drop_columns(*missing_columns)

    def _handle_unsupported_columns(self) -> None:
        unsupported_columns = self._get_unsupported_columns()

        for col_key, col_type in unsupported_columns:
            warn_text = f"'{col_key}' column has unsettable type '{col_type}'"
            if not self.rules.fail_on_unsettable_columns:
                warn_text += ", it will be skipped"

            logger.warning(warn_text)

            self.csv.drop_columns(col_key)

        if self.rules.fail_on_unsettable_columns and unsupported_columns:
            raise NotionError("Unsettable columns found")

    def _handle_inaccessible_relations(self) -> None:
        inaccessible_relations = [
            r_col for r_col, r in self.db.relations.items() if not r.is_accessible()
        ]

        if inaccessible_relations:
            warn_text = f"Columns with inaccessible relations: {inaccessible_relations}"

            if self.rules.fail_on_inaccessible_relations:
                raise NotionError(warn_text)
            else:
                logger.warning(warn_text)

            self.csv.drop_columns(*inaccessible_relations)

    def _handle_wrong_status_values(self) -> None:
        for s_column in self.csv.columns_of_type("status"):
            wrong_values = self._get_wrong_status_values(s_column)

            if not wrong_values:
                continue

            warn_text = (
                f"Column '{s_column}' has values missing from available"
                f" status values in DB: {wrong_values}"
            )

            if self.rules.fail_on_wrong_status_values:
                raise NotionError(warn_text)

            logger.warning(warn_text)
            logger.warning("These values will be replaced with default status")

            for row in self.csv.rows:
                if row[s_column] in wrong_values:
                    row[s_column] = ""

    def _validate_relations_duplicates(self) -> None:
        for relation_key, relation in self._present_relations().items():
            if relation.has_duplicates():
                raise NotionError(
                    f"Collection DB '{relation.name}' used in '{relation_key}'"
                    f" relation column has duplicates which"
                    f" cannot be unambiguously mapped with CSV data."
                )

    def _validate_db_duplicates(self) -> None:
        if self.db.has_duplicates():
            raise NotionError("Duplicate values found in DB key column.")

    def _validate_key_column(self, key_column: str) -> None:
        
        if key_column not in self.db.columns:
            raise NotionError(f"Key column '{key_column}' does not exist in Notion DB.")
        if self.db.columns[key_column]["type"] != "title":
            raise NotionError(f"Notion DB column '{key_column}' is not a key column.")

    def _vlaidate_merge_only_columns(self) -> None:
        merge_only_columns = set(self.rules.merge_only_column)
        csv_columns = set(self.csv.columns)

        missing_columns = merge_only_columns - csv_columns
        if missing_columns:
            raise NotionError(
                f"Merge only column(s) {missing_columns} not found in csv file."
            )

    def _validate_csv_duplicates(self) -> None:
        csv_keys = [v[self.csv.key_column] for v in self.csv]
        if len(set(csv_keys)) != len(csv_keys):
            raise NotionError("Duplicate values found in first column in CSV.")

    def _validate_columns_left(self) -> None:
        if not self.csv.columns:
            raise NotionError("No columns left after validation, nothing to upload.")

    def _add_columns(self, columns: Iterable[str]) -> None:
        for column in columns:
            self.db.add_column(column, self.csv.col_type(column))

    def _present_columns(self) -> List[str]:
        return [k for k in self.csv.columns if k in self.db.columns]

    def _present_relations(self) -> Dict[str, NotionDB]:
        relations = self.db.relations.items()
        return {k: v for k, v in relations if k in self.csv.columns}

    def _get_unsupported_columns(self) -> List[Tuple[str, str]]:
        return [
            (k, self.db.columns[k]["type"])
            for k in self._present_columns()
            if self.db.columns[k]["type"] in UNSETTABLE_TYPES
        ]

    def _get_missing_columns(self) -> Set[str]:
        csv_columns = set(self.csv.columns)
        db_columns = set(self.db.columns)

        if self.rules.image_column and not self.rules.image_column_keep:
            csv_columns -= {self.rules.image_column}

        if self.rules.image_caption_column:
            if not self.rules.image_caption_column_keep:
                csv_columns -= {self.rules.image_caption_column}

        if self.rules.icon_column and not self.rules.icon_column_keep:
            csv_columns -= {self.rules.icon_column}

        return csv_columns - db_columns

    def _get_new_row_keys(self) -> Set[str]:
        csv_keys = {v[self.csv.key_column] for v in self.csv}
        db_keys = set(self.db.rows)

        return csv_keys - db_keys

    def _get_wrong_status_values(self, column: str) -> Set[str]:
        col_values = set(self.csv.col_values(column))
        db_available_values = {
            c["value"] for c in self.db.columns[column]["options"]  # type: ignore
        } | {""}

        return col_values - db_available_values<|MERGE_RESOLUTION|>--- conflicted
+++ resolved
@@ -43,11 +43,7 @@
             step()
 
     def _validate_image_column(self) -> None:
-<<<<<<< HEAD
-    
-=======
-        
->>>>>>> 92f74268
+      
         for image_column in self.rules.image_column:
             if image_column is None:
                 return
