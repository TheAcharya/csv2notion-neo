--- conflicted
+++ resolved
@@ -50,11 +50,7 @@
 
 ## Background
 
-<<<<<<< HEAD
-Why was this repository created? Ideally, this repository should not exist. Since the original repository is inactive, we have forked and spin-off the project as **CSV2Notion Neo** to maintain compatibility with Notion. As Notion changes or updates its backend API periodically, we aim to fix and update the tool in a timely manner.
-=======
 Why was this project created? Ideally, this repository should not exist. Since the original repository is inactive, we have forked and spin-off the project as **CSV2Notion Neo** to maintain compatibility with Notion. As Notion changes or updates its backend API periodically, we aim to fix and update the tool in a timely manner.
->>>>>>> f4425b5f
 
 ## Installation
 
